--- conflicted
+++ resolved
@@ -263,13 +263,6 @@
   },
   "analytics" : {
     "available" : true,
-<<<<<<< HEAD
-    "enabled" : true
-  },
-  "aggregate_metric" : {
-    "available" : true,
-    "enabled" : true
-=======
     "enabled" : true,
     "stats": {
       "boxplot_usage" : 0,
@@ -278,7 +271,10 @@
       "t_test_usage" : 0,
       "string_stats_usage" : 0
     }
->>>>>>> a862dff2
+  },
+  "aggregate_metric" : {
+    "available" : true,
+    "enabled" : true
   }
 }
 ------------------------------------------------------------

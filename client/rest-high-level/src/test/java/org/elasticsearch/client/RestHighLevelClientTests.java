/*
 * Licensed to Elasticsearch under one or more contributor
 * license agreements. See the NOTICE file distributed with
 * this work for additional information regarding copyright
 * ownership. Elasticsearch licenses this file to you under
 * the Apache License, Version 2.0 (the "License"); you may
 * not use this file except in compliance with the License.
 * You may obtain a copy of the License at
 *
 *    http://www.apache.org/licenses/LICENSE-2.0
 *
 * Unless required by applicable law or agreed to in writing,
 * software distributed under the License is distributed on an
 * "AS IS" BASIS, WITHOUT WARRANTIES OR CONDITIONS OF ANY
 * KIND, either express or implied.  See the License for the
 * specific language governing permissions and limitations
 * under the License.
 */

package org.elasticsearch.client;

import com.fasterxml.jackson.core.JsonParseException;
import org.apache.http.HttpEntity;
import org.apache.http.HttpHost;
import org.apache.http.HttpResponse;
import org.apache.http.ProtocolVersion;
import org.apache.http.RequestLine;
import org.apache.http.StatusLine;
import org.apache.http.client.methods.HttpGet;
import org.apache.http.entity.ContentType;
import org.apache.http.message.BasicHttpResponse;
import org.apache.http.message.BasicRequestLine;
import org.apache.http.message.BasicStatusLine;
import org.apache.http.nio.entity.NByteArrayEntity;
import org.apache.http.nio.entity.NStringEntity;
import org.elasticsearch.ElasticsearchException;
import org.elasticsearch.action.ActionListener;
import org.elasticsearch.action.ActionRequest;
import org.elasticsearch.action.ActionRequestValidationException;
import org.elasticsearch.action.search.ClearScrollRequest;
import org.elasticsearch.action.search.ClearScrollResponse;
import org.elasticsearch.action.search.SearchResponse;
import org.elasticsearch.action.search.SearchResponseSections;
import org.elasticsearch.action.search.SearchScrollRequest;
import org.elasticsearch.action.search.ShardSearchFailure;
import org.elasticsearch.client.core.MainRequest;
import org.elasticsearch.client.core.MainResponse;
import org.elasticsearch.client.ilm.AllocateAction;
import org.elasticsearch.client.ilm.DeleteAction;
import org.elasticsearch.client.ilm.ForceMergeAction;
import org.elasticsearch.client.ilm.FreezeAction;
import org.elasticsearch.client.ilm.LifecycleAction;
import org.elasticsearch.client.ilm.ReadOnlyAction;
import org.elasticsearch.client.ilm.RolloverAction;
import org.elasticsearch.client.ilm.SetPriorityAction;
import org.elasticsearch.client.ilm.ShrinkAction;
import org.elasticsearch.client.ilm.UnfollowAction;
import org.elasticsearch.client.ml.dataframe.DataFrameAnalysis;
import org.elasticsearch.client.ml.dataframe.OutlierDetection;
import org.elasticsearch.client.ml.dataframe.evaluation.classification.AccuracyMetric;
import org.elasticsearch.client.ml.dataframe.evaluation.classification.Classification;
import org.elasticsearch.client.ml.dataframe.evaluation.classification.MulticlassConfusionMatrixMetric;
import org.elasticsearch.client.ml.dataframe.evaluation.regression.MeanSquaredErrorMetric;
import org.elasticsearch.client.ml.dataframe.evaluation.regression.RSquaredMetric;
import org.elasticsearch.client.ml.dataframe.evaluation.regression.Regression;
import org.elasticsearch.client.ml.dataframe.evaluation.softclassification.AucRocMetric;
import org.elasticsearch.client.ml.dataframe.evaluation.softclassification.BinarySoftClassification;
import org.elasticsearch.client.ml.dataframe.evaluation.softclassification.ConfusionMatrixMetric;
import org.elasticsearch.client.ml.dataframe.evaluation.softclassification.PrecisionMetric;
import org.elasticsearch.client.ml.dataframe.evaluation.softclassification.RecallMetric;
import org.elasticsearch.client.ml.dataframe.stats.classification.ClassificationStats;
import org.elasticsearch.client.ml.dataframe.stats.outlierdetection.OutlierDetectionStats;
import org.elasticsearch.client.ml.dataframe.stats.regression.RegressionStats;
import org.elasticsearch.client.ml.inference.preprocessing.CustomWordEmbedding;
import org.elasticsearch.client.ml.inference.preprocessing.FrequencyEncoding;
import org.elasticsearch.client.ml.inference.preprocessing.OneHotEncoding;
import org.elasticsearch.client.ml.inference.preprocessing.TargetMeanEncoding;
import org.elasticsearch.client.ml.inference.trainedmodel.ClassificationConfig;
import org.elasticsearch.client.ml.inference.trainedmodel.RegressionConfig;
import org.elasticsearch.client.ml.inference.trainedmodel.ensemble.Ensemble;
import org.elasticsearch.client.ml.inference.trainedmodel.ensemble.LogisticRegression;
import org.elasticsearch.client.ml.inference.trainedmodel.ensemble.WeightedMode;
import org.elasticsearch.client.ml.inference.trainedmodel.ensemble.WeightedSum;
import org.elasticsearch.client.ml.inference.trainedmodel.langident.LangIdentNeuralNetwork;
import org.elasticsearch.client.ml.inference.trainedmodel.tree.Tree;
import org.elasticsearch.client.transform.transforms.SyncConfig;
import org.elasticsearch.client.transform.transforms.TimeSyncConfig;
import org.elasticsearch.common.CheckedFunction;
import org.elasticsearch.common.bytes.BytesReference;
import org.elasticsearch.common.collect.Tuple;
import org.elasticsearch.common.util.set.Sets;
import org.elasticsearch.common.xcontent.NamedXContentRegistry;
import org.elasticsearch.common.xcontent.ToXContent;
import org.elasticsearch.common.xcontent.ToXContentFragment;
import org.elasticsearch.common.xcontent.XContentBuilder;
import org.elasticsearch.common.xcontent.XContentParser;
import org.elasticsearch.common.xcontent.cbor.CborXContent;
import org.elasticsearch.common.xcontent.smile.SmileXContent;
import org.elasticsearch.index.rankeval.DiscountedCumulativeGain;
import org.elasticsearch.index.rankeval.EvaluationMetric;
import org.elasticsearch.index.rankeval.ExpectedReciprocalRank;
import org.elasticsearch.index.rankeval.MeanReciprocalRank;
import org.elasticsearch.index.rankeval.MetricDetail;
import org.elasticsearch.index.rankeval.PrecisionAtK;
import org.elasticsearch.index.rankeval.RecallAtK;
import org.elasticsearch.join.aggregations.ChildrenAggregationBuilder;
import org.elasticsearch.rest.RestStatus;
import org.elasticsearch.search.SearchHits;
import org.elasticsearch.search.aggregations.Aggregation;
import org.elasticsearch.search.aggregations.InternalAggregations;
import org.elasticsearch.search.aggregations.matrix.stats.MatrixStatsAggregationBuilder;
import org.elasticsearch.search.suggest.Suggest;
import org.elasticsearch.test.ESTestCase;
import org.elasticsearch.test.InternalAggregationTestCase;
import org.elasticsearch.test.rest.yaml.restspec.ClientYamlSuiteRestApi;
import org.elasticsearch.test.rest.yaml.restspec.ClientYamlSuiteRestSpec;
import org.hamcrest.Matchers;
import org.junit.Before;

import java.io.IOException;
import java.lang.reflect.Method;
import java.lang.reflect.Modifier;
import java.net.SocketTimeoutException;
import java.util.ArrayList;
import java.util.Arrays;
import java.util.Collections;
import java.util.HashMap;
import java.util.HashSet;
import java.util.List;
import java.util.Map;
import java.util.Optional;
import java.util.Set;
import java.util.concurrent.atomic.AtomicInteger;
import java.util.concurrent.atomic.AtomicReference;
import java.util.stream.Collectors;
import java.util.stream.Stream;

import static org.elasticsearch.client.ml.dataframe.evaluation.MlEvaluationNamedXContentProvider.registeredMetricName;
import static org.elasticsearch.common.xcontent.XContentHelper.toXContent;
import static org.hamcrest.CoreMatchers.endsWith;
import static org.hamcrest.CoreMatchers.equalTo;
import static org.hamcrest.CoreMatchers.instanceOf;
import static org.hamcrest.Matchers.hasItems;
import static org.mockito.Matchers.any;
import static org.mockito.Mockito.mock;
import static org.mockito.Mockito.times;
import static org.mockito.Mockito.verify;
import static org.mockito.Mockito.when;

public class RestHighLevelClientTests extends ESTestCase {

    private static final String SUBMIT_TASK_PREFIX = "submit_";
    private static final String SUBMIT_TASK_SUFFIX = "_task";
    private static final ProtocolVersion HTTP_PROTOCOL = new ProtocolVersion("http", 1, 1);
    private static final RequestLine REQUEST_LINE = new BasicRequestLine(HttpGet.METHOD_NAME, "/", HTTP_PROTOCOL);

    /**
     * These APIs do not use a Request object (because they don't have a body, or any request parameters).
     * The method naming/parameter assertions use this {@code Set} to determine which rules to apply.
     * (This is also used for async variants of these APIs when they exist)
     */
    private static final Set<String> APIS_WITHOUT_REQUEST_OBJECT = Sets.newHashSet(
        // core
        "ping", "info",
        // security
        "security.get_ssl_certificates", "security.authenticate", "security.get_user_privileges", "security.get_builtin_privileges",
        // license
        "license.get_trial_status", "license.get_basic_status"

    );

    private RestClient restClient;
    private RestHighLevelClient restHighLevelClient;

    @Before
    public void initClient() {
        restClient = mock(RestClient.class);
        restHighLevelClient = new RestHighLevelClient(restClient, RestClient::close, Collections.emptyList());
    }

    public void testCloseIsIdempotent() throws IOException {
        restHighLevelClient.close();
        verify(restClient, times(1)).close();
        restHighLevelClient.close();
        verify(restClient, times(2)).close();
        restHighLevelClient.close();
        verify(restClient, times(3)).close();
    }

    public void testPingSuccessful() throws IOException {
        Response response = mock(Response.class);
        when(response.getStatusLine()).thenReturn(newStatusLine(RestStatus.OK));
        when(restClient.performRequest(any(Request.class))).thenReturn(response);
        assertTrue(restHighLevelClient.ping(RequestOptions.DEFAULT));
    }

    public void testPing404NotFound() throws IOException {
        Response response = mock(Response.class);
        when(response.getStatusLine()).thenReturn(newStatusLine(RestStatus.NOT_FOUND));
        when(restClient.performRequest(any(Request.class))).thenReturn(response);
        assertFalse(restHighLevelClient.ping(RequestOptions.DEFAULT));
    }

    public void testPingSocketTimeout() throws IOException {
        when(restClient.performRequest(any(Request.class))).thenThrow(new SocketTimeoutException());
        expectThrows(SocketTimeoutException.class, () -> restHighLevelClient.ping(RequestOptions.DEFAULT));
    }

    public void testInfo() throws IOException {
        MainResponse testInfo = new MainResponse("nodeName", new MainResponse.Version("number", "buildFlavor", "buildType", "buildHash",
            "buildDate", true, "luceneVersion", "minimumWireCompatibilityVersion", "minimumIndexCompatibilityVersion"),
            "clusterName", "clusterUuid", "You Know, for Search");
        mockResponse((ToXContentFragment) (builder, params) -> {
            // taken from the server side MainResponse
            builder.field("name", testInfo.getNodeName());
            builder.field("cluster_name", testInfo.getClusterName());
            builder.field("cluster_uuid", testInfo.getClusterUuid());
            builder.startObject("version")
                .field("number", testInfo.getVersion().getNumber())
                .field("build_flavor", testInfo.getVersion().getBuildFlavor())
                .field("build_type", testInfo.getVersion().getBuildType())
                .field("build_hash", testInfo.getVersion().getBuildHash())
                .field("build_date", testInfo.getVersion().getBuildDate())
                .field("build_snapshot", testInfo.getVersion().isSnapshot())
                .field("lucene_version", testInfo.getVersion().getLuceneVersion())
                .field("minimum_wire_compatibility_version", testInfo.getVersion().getMinimumWireCompatibilityVersion())
                .field("minimum_index_compatibility_version", testInfo.getVersion().getMinimumIndexCompatibilityVersion())
                .endObject();
            builder.field("tagline", testInfo.getTagline());
            return builder;
        });
        MainResponse receivedInfo = restHighLevelClient.info(RequestOptions.DEFAULT);
        assertEquals(testInfo, receivedInfo);
    }

    public void testSearchScroll() throws IOException {
        SearchResponse mockSearchResponse = new SearchResponse(new SearchResponseSections(SearchHits.empty(), InternalAggregations.EMPTY,
                null, false, false, null, 1), randomAlphaOfLengthBetween(5, 10), 5, 5, 0, 100, ShardSearchFailure.EMPTY_ARRAY,
                SearchResponse.Clusters.EMPTY, null);
        mockResponse(mockSearchResponse);
        SearchResponse searchResponse = restHighLevelClient.scroll(
                new SearchScrollRequest(randomAlphaOfLengthBetween(5, 10)), RequestOptions.DEFAULT);
        assertEquals(mockSearchResponse.getScrollId(), searchResponse.getScrollId());
        assertEquals(0, searchResponse.getHits().getTotalHits().value);
        assertEquals(5, searchResponse.getTotalShards());
        assertEquals(5, searchResponse.getSuccessfulShards());
        assertEquals(100, searchResponse.getTook().getMillis());
    }

    public void testClearScroll() throws IOException {
        ClearScrollResponse mockClearScrollResponse = new ClearScrollResponse(randomBoolean(), randomIntBetween(0, Integer.MAX_VALUE));
        mockResponse(mockClearScrollResponse);
        ClearScrollRequest clearScrollRequest = new ClearScrollRequest();
        clearScrollRequest.addScrollId(randomAlphaOfLengthBetween(5, 10));
        ClearScrollResponse clearScrollResponse = restHighLevelClient.clearScroll(clearScrollRequest, RequestOptions.DEFAULT);
        assertEquals(mockClearScrollResponse.isSucceeded(), clearScrollResponse.isSucceeded());
        assertEquals(mockClearScrollResponse.getNumFreed(), clearScrollResponse.getNumFreed());
    }

    private void mockResponse(ToXContent toXContent) throws IOException {
        Response response = mock(Response.class);
        ContentType contentType = ContentType.parse(RequestConverters.REQUEST_BODY_CONTENT_TYPE.mediaType());
        String requestBody = toXContent(toXContent, RequestConverters.REQUEST_BODY_CONTENT_TYPE, false).utf8ToString();
        when(response.getEntity()).thenReturn(new NStringEntity(requestBody, contentType));
        when(restClient.performRequest(any(Request.class))).thenReturn(response);
    }

    public void testRequestValidation() {
        ActionRequestValidationException validationException = new ActionRequestValidationException();
        validationException.addValidationError("validation error");
        ActionRequest request = new ActionRequest() {
            @Override
            public ActionRequestValidationException validate() {
                return validationException;
            }
        };

        {
            ActionRequestValidationException actualException = expectThrows(ActionRequestValidationException.class,
                    () -> restHighLevelClient.performRequest(request, null, RequestOptions.DEFAULT, null, null));
            assertSame(validationException, actualException);
        }
        {
            TrackingActionListener trackingActionListener = new TrackingActionListener();
            restHighLevelClient.performRequestAsync(request, null, RequestOptions.DEFAULT, null, trackingActionListener, null);
            assertSame(validationException, trackingActionListener.exception.get());
        }
    }

    public void testParseEntity() throws IOException {
        {
            IllegalStateException ise = expectThrows(IllegalStateException.class, () -> restHighLevelClient.parseEntity(null, null));
            assertEquals("Response body expected but not returned", ise.getMessage());
        }
        {
            IllegalStateException ise = expectThrows(IllegalStateException.class,
                    () -> restHighLevelClient.parseEntity(new NStringEntity("", (ContentType) null), null));
            assertEquals("Elasticsearch didn't return the [Content-Type] header, unable to parse response body", ise.getMessage());
        }
        {
            NStringEntity entity = new NStringEntity("", ContentType.APPLICATION_SVG_XML);
            IllegalStateException ise = expectThrows(IllegalStateException.class, () -> restHighLevelClient.parseEntity(entity, null));
            assertEquals("Unsupported Content-Type: " + entity.getContentType().getValue(), ise.getMessage());
        }
        {
            CheckedFunction<XContentParser, String, IOException> entityParser = parser -> {
                assertEquals(XContentParser.Token.START_OBJECT, parser.nextToken());
                assertEquals(XContentParser.Token.FIELD_NAME, parser.nextToken());
                assertTrue(parser.nextToken().isValue());
                String value = parser.text();
                assertEquals(XContentParser.Token.END_OBJECT, parser.nextToken());
                return value;
            };
            HttpEntity jsonEntity = new NStringEntity("{\"field\":\"value\"}", ContentType.APPLICATION_JSON);
            assertEquals("value", restHighLevelClient.parseEntity(jsonEntity, entityParser));
            HttpEntity yamlEntity = new NStringEntity("---\nfield: value\n", ContentType.create("application/yaml"));
            assertEquals("value", restHighLevelClient.parseEntity(yamlEntity, entityParser));
            HttpEntity smileEntity = createBinaryEntity(SmileXContent.contentBuilder(), ContentType.create("application/smile"));
            assertEquals("value", restHighLevelClient.parseEntity(smileEntity, entityParser));
            HttpEntity cborEntity = createBinaryEntity(CborXContent.contentBuilder(), ContentType.create("application/cbor"));
            assertEquals("value", restHighLevelClient.parseEntity(cborEntity, entityParser));
        }
    }

    private static HttpEntity createBinaryEntity(XContentBuilder xContentBuilder, ContentType contentType) throws IOException {
        try (XContentBuilder builder = xContentBuilder) {
            builder.startObject();
            builder.field("field", "value");
            builder.endObject();
            return new NByteArrayEntity(BytesReference.bytes(builder).toBytesRef().bytes, contentType);
        }
    }

    public void testConvertExistsResponse() {
        RestStatus restStatus = randomBoolean() ? RestStatus.OK : randomFrom(RestStatus.values());
        HttpResponse httpResponse = new BasicHttpResponse(newStatusLine(restStatus));
        Response response = new Response(REQUEST_LINE, new HttpHost("localhost", 9200), httpResponse);
        boolean result = RestHighLevelClient.convertExistsResponse(response);
        assertEquals(restStatus == RestStatus.OK, result);
    }

    public void testParseResponseException() throws IOException {
        {
            RestStatus restStatus = randomFrom(RestStatus.values());
            HttpResponse httpResponse = new BasicHttpResponse(newStatusLine(restStatus));
            Response response = new Response(REQUEST_LINE, new HttpHost("localhost", 9200), httpResponse);
            ResponseException responseException = new ResponseException(response);
            ElasticsearchException elasticsearchException = restHighLevelClient.parseResponseException(responseException);
            assertEquals(responseException.getMessage(), elasticsearchException.getMessage());
            assertEquals(restStatus, elasticsearchException.status());
            assertSame(responseException, elasticsearchException.getCause());
        }
        {
            RestStatus restStatus = randomFrom(RestStatus.values());
            HttpResponse httpResponse = new BasicHttpResponse(newStatusLine(restStatus));
            httpResponse.setEntity(new NStringEntity("{\"error\":\"test error message\",\"status\":" + restStatus.getStatus() + "}",
                    ContentType.APPLICATION_JSON));
            Response response = new Response(REQUEST_LINE, new HttpHost("localhost", 9200), httpResponse);
            ResponseException responseException = new ResponseException(response);
            ElasticsearchException elasticsearchException = restHighLevelClient.parseResponseException(responseException);
            assertEquals("Elasticsearch exception [type=exception, reason=test error message]", elasticsearchException.getMessage());
            assertEquals(restStatus, elasticsearchException.status());
            assertSame(responseException, elasticsearchException.getSuppressed()[0]);
        }
        {
            RestStatus restStatus = randomFrom(RestStatus.values());
            HttpResponse httpResponse = new BasicHttpResponse(newStatusLine(restStatus));
            httpResponse.setEntity(new NStringEntity("{\"error\":", ContentType.APPLICATION_JSON));
            Response response = new Response(REQUEST_LINE, new HttpHost("localhost", 9200), httpResponse);
            ResponseException responseException = new ResponseException(response);
            ElasticsearchException elasticsearchException = restHighLevelClient.parseResponseException(responseException);
            assertEquals("Unable to parse response body", elasticsearchException.getMessage());
            assertEquals(restStatus, elasticsearchException.status());
            assertSame(responseException, elasticsearchException.getCause());
            assertThat(elasticsearchException.getSuppressed()[0], instanceOf(IOException.class));
        }
        {
            RestStatus restStatus = randomFrom(RestStatus.values());
            HttpResponse httpResponse = new BasicHttpResponse(newStatusLine(restStatus));
            httpResponse.setEntity(new NStringEntity("{\"status\":" + restStatus.getStatus() + "}", ContentType.APPLICATION_JSON));
            Response response = new Response(REQUEST_LINE, new HttpHost("localhost", 9200), httpResponse);
            ResponseException responseException = new ResponseException(response);
            ElasticsearchException elasticsearchException = restHighLevelClient.parseResponseException(responseException);
            assertEquals("Unable to parse response body", elasticsearchException.getMessage());
            assertEquals(restStatus, elasticsearchException.status());
            assertSame(responseException, elasticsearchException.getCause());
            assertThat(elasticsearchException.getSuppressed()[0], instanceOf(IllegalStateException.class));
        }
    }

    public void testPerformRequestOnSuccess() throws IOException {
        MainRequest mainRequest = new MainRequest();
        CheckedFunction<MainRequest, Request, IOException> requestConverter = request -> new Request(HttpGet.METHOD_NAME, "/");
        RestStatus restStatus = randomFrom(RestStatus.values());
        HttpResponse httpResponse = new BasicHttpResponse(newStatusLine(restStatus));
        Response mockResponse = new Response(REQUEST_LINE, new HttpHost("localhost", 9200), httpResponse);
        when(restClient.performRequest(any(Request.class))).thenReturn(mockResponse);
        {
            Integer result = restHighLevelClient.performRequest(mainRequest, requestConverter, RequestOptions.DEFAULT,
                    response -> response.getStatusLine().getStatusCode(), Collections.emptySet());
            assertEquals(restStatus.getStatus(), result.intValue());
        }
        {
            IOException ioe = expectThrows(IOException.class, () -> restHighLevelClient.performRequest(mainRequest,
                    requestConverter, RequestOptions.DEFAULT, response -> {throw new IllegalStateException();}, Collections.emptySet()));
            assertEquals("Unable to parse response body for Response{requestLine=GET / http/1.1, host=http://localhost:9200, " +
                    "response=http/1.1 " + restStatus.getStatus() + " " + restStatus.name() + "}", ioe.getMessage());
        }
    }

    public void testPerformRequestOnResponseExceptionWithoutEntity() throws IOException {
        MainRequest mainRequest = new MainRequest();
        CheckedFunction<MainRequest, Request, IOException> requestConverter = request -> new Request(HttpGet.METHOD_NAME, "/");
        RestStatus restStatus = randomFrom(RestStatus.values());
        HttpResponse httpResponse = new BasicHttpResponse(newStatusLine(restStatus));
        Response mockResponse = new Response(REQUEST_LINE, new HttpHost("localhost", 9200), httpResponse);
        ResponseException responseException = new ResponseException(mockResponse);
        when(restClient.performRequest(any(Request.class))).thenThrow(responseException);
        ElasticsearchException elasticsearchException = expectThrows(ElasticsearchException.class,
                () -> restHighLevelClient.performRequest(mainRequest, requestConverter, RequestOptions.DEFAULT,
                        response -> response.getStatusLine().getStatusCode(), Collections.emptySet()));
        assertEquals(responseException.getMessage(), elasticsearchException.getMessage());
        assertEquals(restStatus, elasticsearchException.status());
        assertSame(responseException, elasticsearchException.getCause());
    }

    public void testPerformRequestOnResponseExceptionWithEntity() throws IOException {
        MainRequest mainRequest = new MainRequest();
        CheckedFunction<MainRequest, Request, IOException> requestConverter = request -> new Request(HttpGet.METHOD_NAME, "/");
        RestStatus restStatus = randomFrom(RestStatus.values());
        HttpResponse httpResponse = new BasicHttpResponse(newStatusLine(restStatus));
        httpResponse.setEntity(new NStringEntity("{\"error\":\"test error message\",\"status\":" + restStatus.getStatus() + "}",
                ContentType.APPLICATION_JSON));
        Response mockResponse = new Response(REQUEST_LINE, new HttpHost("localhost", 9200), httpResponse);
        ResponseException responseException = new ResponseException(mockResponse);
        when(restClient.performRequest(any(Request.class))).thenThrow(responseException);
        ElasticsearchException elasticsearchException = expectThrows(ElasticsearchException.class,
                () -> restHighLevelClient.performRequest(mainRequest, requestConverter, RequestOptions.DEFAULT,
                        response -> response.getStatusLine().getStatusCode(), Collections.emptySet()));
        assertEquals("Elasticsearch exception [type=exception, reason=test error message]", elasticsearchException.getMessage());
        assertEquals(restStatus, elasticsearchException.status());
        assertSame(responseException, elasticsearchException.getSuppressed()[0]);
    }

    public void testPerformRequestOnResponseExceptionWithBrokenEntity() throws IOException {
        MainRequest mainRequest = new MainRequest();
        CheckedFunction<MainRequest, Request, IOException> requestConverter = request -> new Request(HttpGet.METHOD_NAME, "/");
        RestStatus restStatus = randomFrom(RestStatus.values());
        HttpResponse httpResponse = new BasicHttpResponse(newStatusLine(restStatus));
        httpResponse.setEntity(new NStringEntity("{\"error\":", ContentType.APPLICATION_JSON));
        Response mockResponse = new Response(REQUEST_LINE, new HttpHost("localhost", 9200), httpResponse);
        ResponseException responseException = new ResponseException(mockResponse);
        when(restClient.performRequest(any(Request.class))).thenThrow(responseException);
        ElasticsearchException elasticsearchException = expectThrows(ElasticsearchException.class,
                () -> restHighLevelClient.performRequest(mainRequest, requestConverter, RequestOptions.DEFAULT,
                        response -> response.getStatusLine().getStatusCode(), Collections.emptySet()));
        assertEquals("Unable to parse response body", elasticsearchException.getMessage());
        assertEquals(restStatus, elasticsearchException.status());
        assertSame(responseException, elasticsearchException.getCause());
        assertThat(elasticsearchException.getSuppressed()[0], instanceOf(JsonParseException.class));
    }

    public void testPerformRequestOnResponseExceptionWithBrokenEntity2() throws IOException {
        MainRequest mainRequest = new MainRequest();
        CheckedFunction<MainRequest, Request, IOException> requestConverter = request -> new Request(HttpGet.METHOD_NAME, "/");
        RestStatus restStatus = randomFrom(RestStatus.values());
        HttpResponse httpResponse = new BasicHttpResponse(newStatusLine(restStatus));
        httpResponse.setEntity(new NStringEntity("{\"status\":" + restStatus.getStatus() + "}", ContentType.APPLICATION_JSON));
        Response mockResponse = new Response(REQUEST_LINE, new HttpHost("localhost", 9200), httpResponse);
        ResponseException responseException = new ResponseException(mockResponse);
        when(restClient.performRequest(any(Request.class))).thenThrow(responseException);
        ElasticsearchException elasticsearchException = expectThrows(ElasticsearchException.class,
                () -> restHighLevelClient.performRequest(mainRequest, requestConverter, RequestOptions.DEFAULT,
                        response -> response.getStatusLine().getStatusCode(), Collections.emptySet()));
        assertEquals("Unable to parse response body", elasticsearchException.getMessage());
        assertEquals(restStatus, elasticsearchException.status());
        assertSame(responseException, elasticsearchException.getCause());
        assertThat(elasticsearchException.getSuppressed()[0], instanceOf(IllegalStateException.class));
    }

    public void testPerformRequestOnResponseExceptionWithIgnores() throws IOException {
        MainRequest mainRequest = new MainRequest();
        CheckedFunction<MainRequest, Request, IOException> requestConverter = request -> new Request(HttpGet.METHOD_NAME, "/");
        HttpResponse httpResponse = new BasicHttpResponse(newStatusLine(RestStatus.NOT_FOUND));
        Response mockResponse = new Response(REQUEST_LINE, new HttpHost("localhost", 9200), httpResponse);
        ResponseException responseException = new ResponseException(mockResponse);
        when(restClient.performRequest(any(Request.class))).thenThrow(responseException);
        //although we got an exception, we turn it into a successful response because the status code was provided among ignores
        assertEquals(Integer.valueOf(404), restHighLevelClient.performRequest(mainRequest, requestConverter, RequestOptions.DEFAULT,
                response -> response.getStatusLine().getStatusCode(), Collections.singleton(404)));
    }

    public void testPerformRequestOnResponseExceptionWithIgnoresErrorNoBody() throws IOException {
        MainRequest mainRequest = new MainRequest();
        CheckedFunction<MainRequest, Request, IOException> requestConverter = request -> new Request(HttpGet.METHOD_NAME, "/");
        HttpResponse httpResponse = new BasicHttpResponse(newStatusLine(RestStatus.NOT_FOUND));
        Response mockResponse = new Response(REQUEST_LINE, new HttpHost("localhost", 9200), httpResponse);
        ResponseException responseException = new ResponseException(mockResponse);
        when(restClient.performRequest(any(Request.class))).thenThrow(responseException);
        ElasticsearchException elasticsearchException = expectThrows(ElasticsearchException.class,
                () -> restHighLevelClient.performRequest(mainRequest, requestConverter, RequestOptions.DEFAULT,
                        response -> {throw new IllegalStateException();}, Collections.singleton(404)));
        assertEquals(RestStatus.NOT_FOUND, elasticsearchException.status());
        assertSame(responseException, elasticsearchException.getCause());
        assertEquals(responseException.getMessage(), elasticsearchException.getMessage());
    }

    public void testPerformRequestOnResponseExceptionWithIgnoresErrorValidBody() throws IOException {
        MainRequest mainRequest = new MainRequest();
        CheckedFunction<MainRequest, Request, IOException> requestConverter = request -> new Request(HttpGet.METHOD_NAME, "/");
        HttpResponse httpResponse = new BasicHttpResponse(newStatusLine(RestStatus.NOT_FOUND));
        httpResponse.setEntity(new NStringEntity("{\"error\":\"test error message\",\"status\":404}",
                ContentType.APPLICATION_JSON));
        Response mockResponse = new Response(REQUEST_LINE, new HttpHost("localhost", 9200), httpResponse);
        ResponseException responseException = new ResponseException(mockResponse);
        when(restClient.performRequest(any(Request.class))).thenThrow(responseException);
        ElasticsearchException elasticsearchException = expectThrows(ElasticsearchException.class,
                () -> restHighLevelClient.performRequest(mainRequest, requestConverter, RequestOptions.DEFAULT,
                        response -> {throw new IllegalStateException();}, Collections.singleton(404)));
        assertEquals(RestStatus.NOT_FOUND, elasticsearchException.status());
        assertSame(responseException, elasticsearchException.getSuppressed()[0]);
        assertEquals("Elasticsearch exception [type=exception, reason=test error message]", elasticsearchException.getMessage());
    }

    public void testWrapResponseListenerOnSuccess() {
        {
            TrackingActionListener trackingActionListener = new TrackingActionListener();
            ResponseListener responseListener = restHighLevelClient.wrapResponseListener(
                    response -> response.getStatusLine().getStatusCode(), trackingActionListener, Collections.emptySet());
            RestStatus restStatus = randomFrom(RestStatus.values());
            HttpResponse httpResponse = new BasicHttpResponse(newStatusLine(restStatus));
            responseListener.onSuccess(new Response(REQUEST_LINE, new HttpHost("localhost", 9200), httpResponse));
            assertNull(trackingActionListener.exception.get());
            assertEquals(restStatus.getStatus(), trackingActionListener.statusCode.get());
        }
        {
            TrackingActionListener trackingActionListener = new TrackingActionListener();
            ResponseListener responseListener = restHighLevelClient.wrapResponseListener(
                    response -> {throw new IllegalStateException();}, trackingActionListener, Collections.emptySet());
            RestStatus restStatus = randomFrom(RestStatus.values());
            HttpResponse httpResponse = new BasicHttpResponse(newStatusLine(restStatus));
            responseListener.onSuccess(new Response(REQUEST_LINE, new HttpHost("localhost", 9200), httpResponse));
            assertThat(trackingActionListener.exception.get(), instanceOf(IOException.class));
            IOException ioe = (IOException) trackingActionListener.exception.get();
            assertEquals("Unable to parse response body for Response{requestLine=GET / http/1.1, host=http://localhost:9200, " +
                    "response=http/1.1 " + restStatus.getStatus() + " " + restStatus.name() + "}", ioe.getMessage());
            assertThat(ioe.getCause(), instanceOf(IllegalStateException.class));
        }
    }

    public void testWrapResponseListenerOnException() {
        TrackingActionListener trackingActionListener = new TrackingActionListener();
        ResponseListener responseListener = restHighLevelClient.wrapResponseListener(
                response -> response.getStatusLine().getStatusCode(), trackingActionListener, Collections.emptySet());
        IllegalStateException exception = new IllegalStateException();
        responseListener.onFailure(exception);
        assertSame(exception, trackingActionListener.exception.get());
    }

    public void testWrapResponseListenerOnResponseExceptionWithoutEntity() throws IOException {
        TrackingActionListener trackingActionListener = new TrackingActionListener();
        ResponseListener responseListener = restHighLevelClient.wrapResponseListener(
                response -> response.getStatusLine().getStatusCode(), trackingActionListener, Collections.emptySet());
        RestStatus restStatus = randomFrom(RestStatus.values());
        HttpResponse httpResponse = new BasicHttpResponse(newStatusLine(restStatus));
        Response response = new Response(REQUEST_LINE, new HttpHost("localhost", 9200), httpResponse);
        ResponseException responseException = new ResponseException(response);
        responseListener.onFailure(responseException);
        assertThat(trackingActionListener.exception.get(), instanceOf(ElasticsearchException.class));
        ElasticsearchException elasticsearchException = (ElasticsearchException) trackingActionListener.exception.get();
        assertEquals(responseException.getMessage(), elasticsearchException.getMessage());
        assertEquals(restStatus, elasticsearchException.status());
        assertSame(responseException, elasticsearchException.getCause());
    }

    public void testWrapResponseListenerOnResponseExceptionWithEntity() throws IOException {
        TrackingActionListener trackingActionListener = new TrackingActionListener();
        ResponseListener responseListener = restHighLevelClient.wrapResponseListener(
                response -> response.getStatusLine().getStatusCode(), trackingActionListener, Collections.emptySet());
        RestStatus restStatus = randomFrom(RestStatus.values());
        HttpResponse httpResponse = new BasicHttpResponse(newStatusLine(restStatus));
        httpResponse.setEntity(new NStringEntity("{\"error\":\"test error message\",\"status\":" + restStatus.getStatus() + "}",
                ContentType.APPLICATION_JSON));
        Response response = new Response(REQUEST_LINE, new HttpHost("localhost", 9200), httpResponse);
        ResponseException responseException = new ResponseException(response);
        responseListener.onFailure(responseException);
        assertThat(trackingActionListener.exception.get(), instanceOf(ElasticsearchException.class));
        ElasticsearchException elasticsearchException = (ElasticsearchException)trackingActionListener.exception.get();
        assertEquals("Elasticsearch exception [type=exception, reason=test error message]", elasticsearchException.getMessage());
        assertEquals(restStatus, elasticsearchException.status());
        assertSame(responseException, elasticsearchException.getSuppressed()[0]);
    }

    public void testWrapResponseListenerOnResponseExceptionWithBrokenEntity() throws IOException {
        {
            TrackingActionListener trackingActionListener = new TrackingActionListener();
            ResponseListener responseListener = restHighLevelClient.wrapResponseListener(
                    response -> response.getStatusLine().getStatusCode(), trackingActionListener, Collections.emptySet());
            RestStatus restStatus = randomFrom(RestStatus.values());
            HttpResponse httpResponse = new BasicHttpResponse(newStatusLine(restStatus));
            httpResponse.setEntity(new NStringEntity("{\"error\":", ContentType.APPLICATION_JSON));
            Response response = new Response(REQUEST_LINE, new HttpHost("localhost", 9200), httpResponse);
            ResponseException responseException = new ResponseException(response);
            responseListener.onFailure(responseException);
            assertThat(trackingActionListener.exception.get(), instanceOf(ElasticsearchException.class));
            ElasticsearchException elasticsearchException = (ElasticsearchException)trackingActionListener.exception.get();
            assertEquals("Unable to parse response body", elasticsearchException.getMessage());
            assertEquals(restStatus, elasticsearchException.status());
            assertSame(responseException, elasticsearchException.getCause());
            assertThat(elasticsearchException.getSuppressed()[0], instanceOf(JsonParseException.class));
        }
        {
            TrackingActionListener trackingActionListener = new TrackingActionListener();
            ResponseListener responseListener = restHighLevelClient.wrapResponseListener(
                    response -> response.getStatusLine().getStatusCode(), trackingActionListener, Collections.emptySet());
            RestStatus restStatus = randomFrom(RestStatus.values());
            HttpResponse httpResponse = new BasicHttpResponse(newStatusLine(restStatus));
            httpResponse.setEntity(new NStringEntity("{\"status\":" + restStatus.getStatus() + "}", ContentType.APPLICATION_JSON));
            Response response = new Response(REQUEST_LINE, new HttpHost("localhost", 9200), httpResponse);
            ResponseException responseException = new ResponseException(response);
            responseListener.onFailure(responseException);
            assertThat(trackingActionListener.exception.get(), instanceOf(ElasticsearchException.class));
            ElasticsearchException elasticsearchException = (ElasticsearchException)trackingActionListener.exception.get();
            assertEquals("Unable to parse response body", elasticsearchException.getMessage());
            assertEquals(restStatus, elasticsearchException.status());
            assertSame(responseException, elasticsearchException.getCause());
            assertThat(elasticsearchException.getSuppressed()[0], instanceOf(IllegalStateException.class));
        }
    }

    public void testWrapResponseListenerOnResponseExceptionWithIgnores() throws IOException {
        TrackingActionListener trackingActionListener = new TrackingActionListener();
        ResponseListener responseListener = restHighLevelClient.wrapResponseListener(
                response -> response.getStatusLine().getStatusCode(), trackingActionListener, Collections.singleton(404));
        HttpResponse httpResponse = new BasicHttpResponse(newStatusLine(RestStatus.NOT_FOUND));
        Response response = new Response(REQUEST_LINE, new HttpHost("localhost", 9200), httpResponse);
        ResponseException responseException = new ResponseException(response);
        responseListener.onFailure(responseException);
        //although we got an exception, we turn it into a successful response because the status code was provided among ignores
        assertNull(trackingActionListener.exception.get());
        assertEquals(404, trackingActionListener.statusCode.get());
    }

    public void testWrapResponseListenerOnResponseExceptionWithIgnoresErrorNoBody() throws IOException {
        TrackingActionListener trackingActionListener = new TrackingActionListener();
        //response parsing throws exception while handling ignores. same as when GetResponse#fromXContent throws error when trying
        //to parse a 404 response which contains an error rather than a valid document not found response.
        ResponseListener responseListener = restHighLevelClient.wrapResponseListener(
                response -> { throw new IllegalStateException(); }, trackingActionListener, Collections.singleton(404));
        HttpResponse httpResponse = new BasicHttpResponse(newStatusLine(RestStatus.NOT_FOUND));
        Response response = new Response(REQUEST_LINE, new HttpHost("localhost", 9200), httpResponse);
        ResponseException responseException = new ResponseException(response);
        responseListener.onFailure(responseException);
        assertThat(trackingActionListener.exception.get(), instanceOf(ElasticsearchException.class));
        ElasticsearchException elasticsearchException = (ElasticsearchException)trackingActionListener.exception.get();
        assertEquals(RestStatus.NOT_FOUND, elasticsearchException.status());
        assertSame(responseException, elasticsearchException.getCause());
        assertEquals(responseException.getMessage(), elasticsearchException.getMessage());
    }

    public void testWrapResponseListenerOnResponseExceptionWithIgnoresErrorValidBody() throws IOException {
        TrackingActionListener trackingActionListener = new TrackingActionListener();
        //response parsing throws exception while handling ignores. same as when GetResponse#fromXContent throws error when trying
        //to parse a 404 response which contains an error rather than a valid document not found response.
        ResponseListener responseListener = restHighLevelClient.wrapResponseListener(
                response -> { throw new IllegalStateException(); }, trackingActionListener, Collections.singleton(404));
        HttpResponse httpResponse = new BasicHttpResponse(newStatusLine(RestStatus.NOT_FOUND));
        httpResponse.setEntity(new NStringEntity("{\"error\":\"test error message\",\"status\":404}",
                ContentType.APPLICATION_JSON));
        Response response = new Response(REQUEST_LINE, new HttpHost("localhost", 9200), httpResponse);
        ResponseException responseException = new ResponseException(response);
        responseListener.onFailure(responseException);
        assertThat(trackingActionListener.exception.get(), instanceOf(ElasticsearchException.class));
        ElasticsearchException elasticsearchException = (ElasticsearchException)trackingActionListener.exception.get();
        assertEquals(RestStatus.NOT_FOUND, elasticsearchException.status());
        assertSame(responseException, elasticsearchException.getSuppressed()[0]);
        assertEquals("Elasticsearch exception [type=exception, reason=test error message]", elasticsearchException.getMessage());
    }

    public void testDefaultNamedXContents() {
        List<NamedXContentRegistry.Entry> namedXContents = RestHighLevelClient.getDefaultNamedXContents();
        int expectedInternalAggregations = InternalAggregationTestCase.getDefaultNamedXContents().size();
        int expectedSuggestions = 3;

        // Explicitly check for metrics from the analytics module because they aren't in InternalAggregationTestCase
        assertTrue(namedXContents.removeIf(e -> e.name.getPreferredName().equals("string_stats")));
        assertTrue(namedXContents.removeIf(e -> e.name.getPreferredName().equals("top_metrics")));

        assertEquals(expectedInternalAggregations + expectedSuggestions, namedXContents.size());
        Map<Class<?>, Integer> categories = new HashMap<>();
        for (NamedXContentRegistry.Entry namedXContent : namedXContents) {
            Integer counter = categories.putIfAbsent(namedXContent.categoryClass, 1);
            if (counter != null) {
                categories.put(namedXContent.categoryClass, counter + 1);
            }
        }
        assertEquals(2, categories.size());
        assertEquals(expectedInternalAggregations, categories.get(Aggregation.class).intValue());
        assertEquals(expectedSuggestions, categories.get(Suggest.Suggestion.class).intValue());
    }

    public void testProvidedNamedXContents() {
        List<NamedXContentRegistry.Entry> namedXContents = RestHighLevelClient.getProvidedNamedXContents();
        assertEquals(64, namedXContents.size());
        Map<Class<?>, Integer> categories = new HashMap<>();
        List<String> names = new ArrayList<>();
        for (NamedXContentRegistry.Entry namedXContent : namedXContents) {
            names.add(namedXContent.name.getPreferredName());
            Integer counter = categories.putIfAbsent(namedXContent.categoryClass, 1);
            if (counter != null) {
                categories.put(namedXContent.categoryClass, counter + 1);
            }
        }
        assertEquals("Had: " + categories, 14, categories.size());
        assertEquals(Integer.valueOf(3), categories.get(Aggregation.class));
        assertTrue(names.contains(ChildrenAggregationBuilder.NAME));
        assertTrue(names.contains(MatrixStatsAggregationBuilder.NAME));
        assertEquals(Integer.valueOf(5), categories.get(EvaluationMetric.class));
        assertTrue(names.contains(PrecisionAtK.NAME));
        assertTrue(names.contains(RecallAtK.NAME));
        assertTrue(names.contains(DiscountedCumulativeGain.NAME));
        assertTrue(names.contains(MeanReciprocalRank.NAME));
        assertTrue(names.contains(ExpectedReciprocalRank.NAME));
        assertEquals(Integer.valueOf(5), categories.get(MetricDetail.class));
        assertTrue(names.contains(PrecisionAtK.NAME));
        assertTrue(names.contains(RecallAtK.NAME));
        assertTrue(names.contains(MeanReciprocalRank.NAME));
        assertTrue(names.contains(DiscountedCumulativeGain.NAME));
        assertTrue(names.contains(ExpectedReciprocalRank.NAME));
        assertEquals(Integer.valueOf(9), categories.get(LifecycleAction.class));
        assertTrue(names.contains(UnfollowAction.NAME));
        assertTrue(names.contains(AllocateAction.NAME));
        assertTrue(names.contains(DeleteAction.NAME));
        assertTrue(names.contains(ForceMergeAction.NAME));
        assertTrue(names.contains(ReadOnlyAction.NAME));
        assertTrue(names.contains(RolloverAction.NAME));
        assertTrue(names.contains(ShrinkAction.NAME));
        assertTrue(names.contains(FreezeAction.NAME));
        assertTrue(names.contains(SetPriorityAction.NAME));
        assertEquals(Integer.valueOf(3), categories.get(DataFrameAnalysis.class));
        assertTrue(names.contains(OutlierDetection.NAME.getPreferredName()));
        assertTrue(names.contains(org.elasticsearch.client.ml.dataframe.Regression.NAME.getPreferredName()));
        assertTrue(names.contains(org.elasticsearch.client.ml.dataframe.Classification.NAME.getPreferredName()));
        assertTrue(names.contains(OutlierDetectionStats.NAME.getPreferredName()));
        assertTrue(names.contains(RegressionStats.NAME.getPreferredName()));
        assertTrue(names.contains(ClassificationStats.NAME.getPreferredName()));
        assertEquals(Integer.valueOf(1), categories.get(SyncConfig.class));
        assertTrue(names.contains(TimeSyncConfig.NAME));
        assertEquals(Integer.valueOf(3), categories.get(org.elasticsearch.client.ml.dataframe.evaluation.Evaluation.class));
        assertThat(names, hasItems(BinarySoftClassification.NAME, Classification.NAME, Regression.NAME));
        assertEquals(Integer.valueOf(10), categories.get(org.elasticsearch.client.ml.dataframe.evaluation.EvaluationMetric.class));
        assertThat(names,
            hasItems(
                registeredMetricName(BinarySoftClassification.NAME, AucRocMetric.NAME),
                registeredMetricName(BinarySoftClassification.NAME, PrecisionMetric.NAME),
                registeredMetricName(BinarySoftClassification.NAME, RecallMetric.NAME),
                registeredMetricName(BinarySoftClassification.NAME, ConfusionMatrixMetric.NAME),
                registeredMetricName(Classification.NAME, AccuracyMetric.NAME),
                registeredMetricName(
                    Classification.NAME, org.elasticsearch.client.ml.dataframe.evaluation.classification.PrecisionMetric.NAME),
                registeredMetricName(
                    Classification.NAME, org.elasticsearch.client.ml.dataframe.evaluation.classification.RecallMetric.NAME),
                registeredMetricName(Classification.NAME, MulticlassConfusionMatrixMetric.NAME),
                registeredMetricName(Regression.NAME, MeanSquaredErrorMetric.NAME),
                registeredMetricName(Regression.NAME, RSquaredMetric.NAME)));
        assertEquals(Integer.valueOf(10), categories.get(org.elasticsearch.client.ml.dataframe.evaluation.EvaluationMetric.Result.class));
        assertThat(names,
            hasItems(
                registeredMetricName(BinarySoftClassification.NAME, AucRocMetric.NAME),
                registeredMetricName(BinarySoftClassification.NAME, PrecisionMetric.NAME),
                registeredMetricName(BinarySoftClassification.NAME, RecallMetric.NAME),
                registeredMetricName(BinarySoftClassification.NAME, ConfusionMatrixMetric.NAME),
                registeredMetricName(Classification.NAME, AccuracyMetric.NAME),
                registeredMetricName(
                    Classification.NAME, org.elasticsearch.client.ml.dataframe.evaluation.classification.PrecisionMetric.NAME),
                registeredMetricName(
                    Classification.NAME, org.elasticsearch.client.ml.dataframe.evaluation.classification.RecallMetric.NAME),
                registeredMetricName(Classification.NAME, MulticlassConfusionMatrixMetric.NAME),
                registeredMetricName(Regression.NAME, MeanSquaredErrorMetric.NAME),
                registeredMetricName(Regression.NAME, RSquaredMetric.NAME)));
        assertEquals(Integer.valueOf(4), categories.get(org.elasticsearch.client.ml.inference.preprocessing.PreProcessor.class));
        assertThat(names, hasItems(FrequencyEncoding.NAME, OneHotEncoding.NAME, TargetMeanEncoding.NAME, CustomWordEmbedding.NAME));
        assertEquals(Integer.valueOf(3), categories.get(org.elasticsearch.client.ml.inference.trainedmodel.TrainedModel.class));
        assertThat(names, hasItems(Tree.NAME, Ensemble.NAME, LangIdentNeuralNetwork.NAME));
        assertEquals(Integer.valueOf(3),
            categories.get(org.elasticsearch.client.ml.inference.trainedmodel.ensemble.OutputAggregator.class));
        assertThat(names, hasItems(WeightedMode.NAME, WeightedSum.NAME, LogisticRegression.NAME));
        assertEquals(Integer.valueOf(2),
            categories.get(org.elasticsearch.client.ml.inference.trainedmodel.InferenceConfig.class));
        assertThat(names, hasItems(ClassificationConfig.NAME.getPreferredName(), RegressionConfig.NAME.getPreferredName()));
    }

    public void testApiNamingConventions() throws Exception {
        //this list should be empty once the high-level client is feature complete
        String[] notYetSupportedApi = new String[]{
            "create",
            "get_script_context",
            "get_script_languages",
            "indices.exists_type",
            "indices.get_upgrade",
            "indices.put_alias",
            "render_search_template",
            "scripts_painless_execute",
            "indices.create_data_stream",
            "indices.get_data_stream",
            "indices.delete_data_stream",
            "indices.simulate_template",
<<<<<<< HEAD
            "open_search_context",
            "close_search_context",
=======
            "indices.resolve_index"
>>>>>>> 375b34d6
        };
        //These API are not required for high-level client feature completeness
        String[] notRequiredApi = new String[] {
            "cluster.allocation_explain",
            "cluster.pending_tasks",
            "cluster.reroute",
            "cluster.state",
            "cluster.stats",
            "cluster.post_voting_config_exclusions",
            "cluster.delete_voting_config_exclusions",
            "indices.shard_stores",
            "indices.upgrade",
            "indices.recovery",
            "indices.segments",
            "indices.stats",
            "ingest.processor_grok",
            "nodes.info",
            "nodes.stats",
            "nodes.hot_threads",
            "nodes.usage",
            "nodes.reload_secure_settings",
            "search_shards",
        };
        List<String> booleanReturnMethods = Arrays.asList(
            "security.enable_user",
            "security.disable_user",
            "security.change_password");
        Set<String> deprecatedMethods = new HashSet<>();
        deprecatedMethods.add("indices.force_merge");
        deprecatedMethods.add("multi_get");
        deprecatedMethods.add("multi_search");
        deprecatedMethods.add("search_scroll");

        ClientYamlSuiteRestSpec restSpec = ClientYamlSuiteRestSpec.load("/rest-api-spec/api");
        Set<String> apiSpec = restSpec.getApis().stream().map(ClientYamlSuiteRestApi::getName).collect(Collectors.toSet());
        Set<String> apiUnsupported = new HashSet<>(apiSpec);
        Set<String> apiNotFound = new HashSet<>();

        Set<String> topLevelMethodsExclusions = new HashSet<>();
        topLevelMethodsExclusions.add("getLowLevelClient");
        topLevelMethodsExclusions.add("close");

        Map<String, Set<Method>> methods = Arrays.stream(RestHighLevelClient.class.getMethods())
                .filter(method -> method.getDeclaringClass().equals(RestHighLevelClient.class)
                        && topLevelMethodsExclusions.contains(method.getName()) == false)
                .map(method -> Tuple.tuple(toSnakeCase(method.getName()), method))
                .flatMap(tuple -> tuple.v2().getReturnType().getName().endsWith("Client")
                        ? getSubClientMethods(tuple.v1(), tuple.v2().getReturnType()) : Stream.of(tuple))
                .filter(tuple -> tuple.v2().getAnnotation(Deprecated.class) == null)
                .collect(Collectors.groupingBy(Tuple::v1,
                    Collectors.mapping(Tuple::v2, Collectors.toSet())));

        // TODO remove in 8.0 - we will undeprecate indices.get_template because the current getIndexTemplate
        // impl will replace the existing getTemplate method.
        // The above general-purpose code ignores all deprecated methods which in this case leaves `getTemplate`
        // looking like it doesn't have a valid implementatation when it does.
        apiUnsupported.remove("indices.get_template");

        // Synced flush is deprecated
        apiUnsupported.remove("indices.flush_synced");

        for (Map.Entry<String, Set<Method>> entry : methods.entrySet()) {
            String apiName = entry.getKey();

            for (Method method : entry.getValue()) {
                assertTrue("method [" + apiName + "] is not final",
                    Modifier.isFinal(method.getClass().getModifiers()) || Modifier.isFinal(method.getModifiers()));
                assertTrue("method [" + method + "] should be public", Modifier.isPublic(method.getModifiers()));

                //we convert all the method names to snake case, hence we need to look for the '_async' suffix rather than 'Async'
                if (apiName.endsWith("_async")) {
                    assertAsyncMethod(methods, method, apiName);
                } else if (isSubmitTaskMethod(apiName)) {
                    assertSubmitTaskMethod(methods, method, apiName, restSpec);
                } else {
                    assertSyncMethod(method, apiName, booleanReturnMethods);
                    apiUnsupported.remove(apiName);
                    if (apiSpec.contains(apiName) == false) {
                        if (deprecatedMethods.contains(apiName)) {
                            assertTrue("method [" + method.getName() + "], api [" + apiName + "] should be deprecated",
                                method.isAnnotationPresent(Deprecated.class));
                        } else {
                            //TODO xpack api are currently ignored, we need to load xpack yaml spec too
                            if (apiName.startsWith("xpack.") == false &&
                                apiName.startsWith("license.") == false &&
                                apiName.startsWith("machine_learning.") == false &&
                                apiName.startsWith("rollup.") == false &&
                                apiName.startsWith("watcher.") == false &&
                                apiName.startsWith("graph.") == false &&
                                apiName.startsWith("migration.") == false &&
                                apiName.startsWith("security.") == false &&
                                apiName.startsWith("index_lifecycle.") == false &&
                                apiName.startsWith("ccr.") == false &&
                                apiName.startsWith("enrich.") == false &&
                                apiName.startsWith("transform.") == false &&
                                apiName.startsWith("eql.") == false &&
                                apiName.endsWith("freeze") == false &&
                                apiName.endsWith("reload_analyzers") == false &&
                                apiName.startsWith("async_search") == false &&
                                // IndicesClientIT.getIndexTemplate should be renamed "getTemplate" in version 8.0 when we
                                // can get rid of 7.0's deprecated "getTemplate"
                                apiName.equals("indices.get_index_template") == false) {
                                apiNotFound.add(apiName);
                            }
                        }
                    }
                }
            }
        }
        assertThat("Some client method doesn't match a corresponding API defined in the REST spec: " + apiNotFound,
            apiNotFound.size(), equalTo(0));

        //we decided not to support cat API in the high-level REST client, they are supposed to be used from a low-level client
        apiUnsupported.removeIf(api -> api.startsWith("cat."));
        Stream.concat(Arrays.stream(notYetSupportedApi), Arrays.stream(notRequiredApi)).forEach(
            api -> assertTrue(api + " API is either not defined in the spec or already supported by the high-level client",
                apiUnsupported.remove(api)));
        assertThat("Some API are not supported but they should be: " + apiUnsupported, apiUnsupported.size(), equalTo(0));
    }

    private static void assertSyncMethod(Method method, String apiName, List<String> booleanReturnMethods) {
        //A few methods return a boolean rather than a response object
        if (apiName.equals("ping") || apiName.contains("exist") || booleanReturnMethods.contains(apiName)) {
            assertThat("the return type for method [" + method + "] is incorrect",
                method.getReturnType().getSimpleName(), equalTo("boolean"));
        } else {
            // It's acceptable for 404s to be represented as empty Optionals
            if (!method.getReturnType().isAssignableFrom(Optional.class)) {
                assertThat("the return type for method [" + method + "] is incorrect",
                    method.getReturnType().getSimpleName(), endsWith("Response"));
            }
        }

        assertEquals("incorrect number of exceptions for method [" + method + "]", 1, method.getExceptionTypes().length);
        //a few methods don't accept a request object as argument
        if (APIS_WITHOUT_REQUEST_OBJECT.contains(apiName)) {
            assertEquals("incorrect number of arguments for method [" + method + "]", 1, method.getParameterTypes().length);
            assertThat("the parameter to method [" + method + "] is the wrong type",
                method.getParameterTypes()[0], equalTo(RequestOptions.class));
        } else {
            assertEquals("incorrect number of arguments for method [" + method + "]", 2, method.getParameterTypes().length);
            // This is no longer true for all methods. Some methods can contain these 2 args backwards because of deprecation
            if (method.getParameterTypes()[0].equals(RequestOptions.class)) {
                assertThat("the first parameter to method [" + method + "] is the wrong type",
                    method.getParameterTypes()[0], equalTo(RequestOptions.class));
                assertThat("the second parameter to method [" + method + "] is the wrong type",
                    method.getParameterTypes()[1].getSimpleName(), endsWith("Request"));
            } else {
                assertThat("the first parameter to method [" + method + "] is the wrong type",
                    method.getParameterTypes()[0].getSimpleName(), endsWith("Request"));
                assertThat("the second parameter to method [" + method + "] is the wrong type",
                    method.getParameterTypes()[1], equalTo(RequestOptions.class));
            }
        }
    }

    private static void assertAsyncMethod(Map<String, Set<Method>> methods, Method method, String apiName) {
        assertTrue("async method [" + method.getName() + "] doesn't have corresponding sync method",
                methods.containsKey(apiName.substring(0, apiName.length() - 6)));
        assertThat("async method [" + method + "] should return Cancellable", method.getReturnType(), equalTo(Cancellable.class));
        assertEquals("async method [" + method + "] should not throw any exceptions", 0, method.getExceptionTypes().length);
        if (APIS_WITHOUT_REQUEST_OBJECT.contains(apiName.replaceAll("_async$", ""))) {
            assertEquals(2, method.getParameterTypes().length);
            assertThat(method.getParameterTypes()[0], equalTo(RequestOptions.class));
            assertThat(method.getParameterTypes()[1], equalTo(ActionListener.class));
        } else {
            assertEquals("async method [" + method + "] has the wrong number of arguments", 3, method.getParameterTypes().length);
            // This is no longer true for all methods. Some methods can contain these 2 args backwards because of deprecation
            if (method.getParameterTypes()[0].equals(RequestOptions.class)) {
                assertThat("the first parameter to async method [" + method + "] should be a request type",
                    method.getParameterTypes()[0], equalTo(RequestOptions.class));
                assertThat("the second parameter to async method [" + method + "] is the wrong type",
                    method.getParameterTypes()[1].getSimpleName(), endsWith("Request"));
            } else {
                assertThat("the first parameter to async method [" + method + "] should be a request type",
                    method.getParameterTypes()[0].getSimpleName(), endsWith("Request"));
                assertThat("the second parameter to async method [" + method + "] is the wrong type",
                    method.getParameterTypes()[1], equalTo(RequestOptions.class));
            }
            assertThat("the third parameter to async method [" + method + "] is the wrong type",
                method.getParameterTypes()[2], equalTo(ActionListener.class));
        }
    }

    private static void assertSubmitTaskMethod(Map<String, Set<Method>> methods, Method method, String apiName,
                                               ClientYamlSuiteRestSpec restSpec) {
        String methodName = extractMethodName(apiName);
        assertTrue("submit task method [" + method.getName() + "] doesn't have corresponding sync method",
            methods.containsKey(methodName));
        assertEquals("submit task method [" + method + "] has the wrong number of arguments", 2, method.getParameterTypes().length);
        assertThat("the first parameter to submit task method [" + method + "] is the wrong type",
            method.getParameterTypes()[0].getSimpleName(), endsWith("Request"));
        assertThat("the second parameter to submit task method [" + method + "] is the wrong type",
            method.getParameterTypes()[1], equalTo(RequestOptions.class));

        assertThat("submit task method [" + method + "] must have wait_for_completion parameter in rest spec",
            restSpec.getApi(methodName).getParams(), Matchers.hasKey("wait_for_completion"));
    }

    private static String extractMethodName(String apiName) {
        return apiName.substring(SUBMIT_TASK_PREFIX.length(), apiName.length() - SUBMIT_TASK_SUFFIX.length());
    }

    private static boolean isSubmitTaskMethod(String apiName) {
        return apiName.startsWith(SUBMIT_TASK_PREFIX) && apiName.endsWith(SUBMIT_TASK_SUFFIX);
    }

    private static Stream<Tuple<String, Method>> getSubClientMethods(String namespace, Class<?> clientClass) {
        return Arrays.stream(clientClass.getMethods()).filter(method -> method.getDeclaringClass().equals(clientClass))
                .map(method -> Tuple.tuple(namespace + "." + toSnakeCase(method.getName()), method))
                .flatMap(tuple -> tuple.v2().getReturnType().getName().endsWith("Client")
                    ? getSubClientMethods(tuple.v1(), tuple.v2().getReturnType()) : Stream.of(tuple));
    }

    private static String toSnakeCase(String camelCase) {
        StringBuilder snakeCaseString = new StringBuilder();
        for (Character aChar : camelCase.toCharArray()) {
            if (Character.isUpperCase(aChar)) {
                snakeCaseString.append('_');
                snakeCaseString.append(Character.toLowerCase(aChar));
            } else {
                snakeCaseString.append(aChar);
            }
        }
        return snakeCaseString.toString();
    }

    private static class TrackingActionListener implements ActionListener<Integer> {
        private final AtomicInteger statusCode = new AtomicInteger(-1);
        private final AtomicReference<Exception> exception = new AtomicReference<>();

        @Override
        public void onResponse(Integer statusCode) {
            assertTrue(this.statusCode.compareAndSet(-1, statusCode));
        }

        @Override
        public void onFailure(Exception e) {
            assertTrue(exception.compareAndSet(null, e));
        }
    }

    private static StatusLine newStatusLine(RestStatus restStatus) {
        return new BasicStatusLine(HTTP_PROTOCOL, restStatus.getStatus(), restStatus.name());
    }
}<|MERGE_RESOLUTION|>--- conflicted
+++ resolved
@@ -805,12 +805,9 @@
             "indices.get_data_stream",
             "indices.delete_data_stream",
             "indices.simulate_template",
-<<<<<<< HEAD
+            "indices.resolve_index",
             "open_search_context",
             "close_search_context",
-=======
-            "indices.resolve_index"
->>>>>>> 375b34d6
         };
         //These API are not required for high-level client feature completeness
         String[] notRequiredApi = new String[] {

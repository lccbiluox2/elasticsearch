--- conflicted
+++ resolved
@@ -863,7 +863,14 @@
 
     public IndexScopedSettings getScopedSettings() { return scopedSettings;}
 
-<<<<<<< HEAD
+    public String getDefaultPipeline() {
+        return defaultPipeline;
+    }
+
+    public void setDefaultPipeline(String defaultPipeline) {
+        this.defaultPipeline = defaultPipeline;
+    }
+
     /**
      * Returns <code>true</code> if soft-delete is enabled.
      */
@@ -880,13 +887,5 @@
      */
     public long getSoftDeleteRetentionOperations() {
         return this.softDeleteRetentionOperations;
-=======
-    public String getDefaultPipeline() {
-        return defaultPipeline;
-    }
-
-    public void setDefaultPipeline(String defaultPipeline) {
-        this.defaultPipeline = defaultPipeline;
->>>>>>> f1028367
     }
 }
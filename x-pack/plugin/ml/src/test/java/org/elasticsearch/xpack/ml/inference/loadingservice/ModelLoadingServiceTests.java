/*
 * Copyright Elasticsearch B.V. and/or licensed to Elasticsearch B.V. under one
 * or more contributor license agreements. Licensed under the Elastic License;
 * you may not use this file except in compliance with the Elastic License.
 */
package org.elasticsearch.xpack.ml.inference.loadingservice;

import org.elasticsearch.ResourceNotFoundException;
import org.elasticsearch.Version;
import org.elasticsearch.action.ActionListener;
import org.elasticsearch.action.support.PlainActionFuture;
import org.elasticsearch.cluster.ClusterChangedEvent;
import org.elasticsearch.cluster.ClusterName;
import org.elasticsearch.cluster.ClusterState;
import org.elasticsearch.cluster.ClusterStateListener;
import org.elasticsearch.cluster.metadata.Metadata;
import org.elasticsearch.cluster.node.DiscoveryNode;
import org.elasticsearch.cluster.node.DiscoveryNodeRole;
import org.elasticsearch.cluster.node.DiscoveryNodes;
import org.elasticsearch.cluster.service.ClusterService;
import org.elasticsearch.common.bytes.BytesReference;
import org.elasticsearch.common.settings.Settings;
import org.elasticsearch.common.transport.TransportAddress;
import org.elasticsearch.common.unit.ByteSizeValue;
import org.elasticsearch.common.unit.TimeValue;
import org.elasticsearch.common.xcontent.NamedXContentRegistry;
import org.elasticsearch.common.xcontent.XContentBuilder;
import org.elasticsearch.common.xcontent.XContentFactory;
import org.elasticsearch.common.xcontent.XContentType;
import org.elasticsearch.ingest.IngestMetadata;
import org.elasticsearch.ingest.PipelineConfiguration;
import org.elasticsearch.test.ESTestCase;
import org.elasticsearch.threadpool.ScalingExecutorBuilder;
import org.elasticsearch.threadpool.TestThreadPool;
import org.elasticsearch.threadpool.ThreadPool;
import org.elasticsearch.xpack.core.ml.inference.TrainedModelConfig;
import org.elasticsearch.xpack.core.ml.inference.TrainedModelDefinition;
import org.elasticsearch.xpack.core.ml.inference.TrainedModelInput;
import org.elasticsearch.xpack.core.ml.inference.trainedmodel.InferenceStats;
import org.elasticsearch.xpack.core.ml.inference.trainedmodel.ClassificationConfig;
import org.elasticsearch.xpack.core.ml.inference.trainedmodel.InferenceConfig;
import org.elasticsearch.xpack.core.ml.job.messages.Messages;
import org.elasticsearch.xpack.ml.inference.TrainedModelStatsService;
import org.elasticsearch.xpack.ml.inference.ingest.InferenceProcessor;
import org.elasticsearch.xpack.ml.inference.persistence.TrainedModelProvider;
import org.elasticsearch.xpack.ml.notifications.InferenceAuditor;
import org.junit.After;
import org.junit.Before;
import org.mockito.ArgumentMatcher;
import org.mockito.Mockito;

import java.io.IOException;
import java.net.InetAddress;
import java.util.Arrays;
import java.util.Collections;
import java.util.HashMap;
import java.util.Map;

import static org.elasticsearch.xpack.ml.MachineLearning.UTILITY_THREAD_POOL_NAME;
import static org.hamcrest.Matchers.equalTo;
import static org.hamcrest.Matchers.is;
import static org.hamcrest.Matchers.not;
import static org.hamcrest.Matchers.nullValue;
import static org.mockito.Matchers.any;
import static org.mockito.Matchers.argThat;
import static org.mockito.Matchers.eq;
import static org.mockito.Mockito.atMost;
import static org.mockito.Mockito.doAnswer;
import static org.mockito.Mockito.mock;
import static org.mockito.Mockito.never;
import static org.mockito.Mockito.times;
import static org.mockito.Mockito.verify;
import static org.mockito.Mockito.when;

public class ModelLoadingServiceTests extends ESTestCase {

    private TrainedModelProvider trainedModelProvider;
    private ThreadPool threadPool;
    private ClusterService clusterService;
    private InferenceAuditor auditor;
    private TrainedModelStatsService trainedModelStatsService;

    @Before
    public void setUpComponents() {
        threadPool = new TestThreadPool("ModelLoadingServiceTests", new ScalingExecutorBuilder(UTILITY_THREAD_POOL_NAME,
            1, 4, TimeValue.timeValueMinutes(10), "xpack.ml.utility_thread_pool"));
        trainedModelProvider = mock(TrainedModelProvider.class);
        clusterService = mock(ClusterService.class);
        auditor = mock(InferenceAuditor.class);
        trainedModelStatsService = mock(TrainedModelStatsService.class);
        doAnswer(a -> null).when(auditor).error(any(String.class), any(String.class));
        doAnswer(a -> null).when(auditor).info(any(String.class), any(String.class));
        doAnswer(a -> null).when(auditor).warning(any(String.class), any(String.class));
        doAnswer((invocationOnMock) -> null).when(clusterService).addListener(any(ClusterStateListener.class));
        when(clusterService.state()).thenReturn(ClusterState.builder(new ClusterName("_name")).build());
    }

    @After
    public void terminateThreadPool() {
        terminate(threadPool);
    }

    public void testGetCachedModels() throws Exception {
        String model1 = "test-load-model-1";
        String model2 = "test-load-model-2";
        String model3 = "test-load-model-3";
        withTrainedModel(model1, 1L);
        withTrainedModel(model2, 1L);
        withTrainedModel(model3, 1L);

        ModelLoadingService modelLoadingService = new ModelLoadingService(trainedModelProvider,
            auditor,
            threadPool,
            clusterService,
            NamedXContentRegistry.EMPTY,
            trainedModelStatsService,
            Settings.EMPTY,
            "test-node");

        modelLoadingService.clusterChanged(ingestChangedEvent(model1, model2, model3));

        String[] modelIds = new String[]{model1, model2, model3};
        for(int i = 0; i < 10; i++) {
            String model = modelIds[i%3];
<<<<<<< HEAD
            PlainActionFuture<Model> future = new PlainActionFuture<>();
            modelLoadingService.getModelForPipeline(model, future);
=======
            PlainActionFuture<Model<? extends InferenceConfig>> future = new PlainActionFuture<>();
            modelLoadingService.getModel(model, future);
>>>>>>> bafd1293
            assertThat(future.get(), is(not(nullValue())));
        }

        verify(trainedModelProvider, times(1)).getTrainedModel(eq(model1), eq(true), any());
        verify(trainedModelProvider, times(1)).getTrainedModel(eq(model2), eq(true), any());
        verify(trainedModelProvider, times(1)).getTrainedModel(eq(model3), eq(true), any());

        // Test invalidate cache for model3
        modelLoadingService.clusterChanged(ingestChangedEvent(model1, model2));
        for(int i = 0; i < 10; i++) {
            String model = modelIds[i%3];
<<<<<<< HEAD
            PlainActionFuture<Model> future = new PlainActionFuture<>();
            modelLoadingService.getModelForPipeline(model, future);
=======
            PlainActionFuture<Model<? extends InferenceConfig>> future = new PlainActionFuture<>();
            modelLoadingService.getModel(model, future);
>>>>>>> bafd1293
            assertThat(future.get(), is(not(nullValue())));
        }

        verify(trainedModelStatsService, times(1)).queueStats(argThat(new ArgumentMatcher<>() {
            @Override
            public boolean matches(final Object o) {
                return ((InferenceStats)o).getModelId().equals(model3);
            }
        }));
        verify(trainedModelProvider, times(1)).getTrainedModel(eq(model1), eq(true), any());
        verify(trainedModelProvider, times(1)).getTrainedModel(eq(model2), eq(true), any());
        // It is not referenced, so called eagerly
        verify(trainedModelProvider, times(4)).getTrainedModel(eq(model3), eq(true), any());
    }

    @AwaitsFix(bugUrl = "https://github.com/elastic/elasticsearch/issues/54986")
    public void testMaxCachedLimitReached() throws Exception {
        String model1 = "test-cached-limit-load-model-1";
        String model2 = "test-cached-limit-load-model-2";
        String model3 = "test-cached-limit-load-model-3";
        withTrainedModel(model1, 10L);
        withTrainedModel(model2, 5L);
        withTrainedModel(model3, 15L);

        ModelLoadingService modelLoadingService = new ModelLoadingService(trainedModelProvider,
            auditor,
            threadPool,
            clusterService,
            NamedXContentRegistry.EMPTY,
            trainedModelStatsService,
            Settings.builder().put(ModelLoadingService.INFERENCE_MODEL_CACHE_SIZE.getKey(), new ByteSizeValue(20L)).build(),
            "test-node");

        modelLoadingService.clusterChanged(ingestChangedEvent(model1, model2, model3));

        // Should have been loaded from the cluster change event
        // Verify that we have at least loaded all three so that evictions occur in the following loop
        assertBusy(() -> {
            verify(trainedModelProvider, times(1)).getTrainedModel(eq(model1), eq(true), any());
            verify(trainedModelProvider, times(1)).getTrainedModel(eq(model2), eq(true), any());
            verify(trainedModelProvider, times(1)).getTrainedModel(eq(model3), eq(true), any());
        });

        String[] modelIds = new String[]{model1, model2, model3};
        for(int i = 0; i < 10; i++) {
            // Only reference models 1 and 2, so that cache is only invalidated once for model3 (after initial load)
            String model = modelIds[i%2];
<<<<<<< HEAD
            PlainActionFuture<Model> future = new PlainActionFuture<>();
            modelLoadingService.getModelForPipeline(model, future);
=======
            PlainActionFuture<Model<? extends InferenceConfig>> future = new PlainActionFuture<>();
            modelLoadingService.getModel(model, future);
>>>>>>> bafd1293
            assertThat(future.get(), is(not(nullValue())));
        }

        verify(trainedModelProvider, atMost(2)).getTrainedModel(eq(model1), eq(true), any());
        verify(trainedModelProvider, atMost(2)).getTrainedModel(eq(model2), eq(true), any());
        // Only loaded requested once on the initial load from the change event
        verify(trainedModelProvider, times(1)).getTrainedModel(eq(model3), eq(true), any());
        verify(trainedModelStatsService, atMost(2)).queueStats(argThat(new ArgumentMatcher<>() {
            @Override
            public boolean matches(final Object o) {
                return ((InferenceStats)o).getModelId().equals(model1);
            }
        }));
        verify(trainedModelStatsService, atMost(2)).queueStats(argThat(new ArgumentMatcher<>() {
            @Override
            public boolean matches(final Object o) {
                return ((InferenceStats)o).getModelId().equals(model2);
            }
        }));
        verify(trainedModelStatsService, times(1)).queueStats(argThat(new ArgumentMatcher<>() {
            @Override
            public boolean matches(final Object o) {
                return ((InferenceStats)o).getModelId().equals(model3);
            }
        }));

        // Load model 3, should invalidate 1
        for(int i = 0; i < 10; i++) {
<<<<<<< HEAD
            PlainActionFuture<Model> future3 = new PlainActionFuture<>();
            modelLoadingService.getModelForPipeline(model3, future3);
=======
            PlainActionFuture<Model<? extends InferenceConfig>> future3 = new PlainActionFuture<>();
            modelLoadingService.getModel(model3, future3);
>>>>>>> bafd1293
            assertThat(future3.get(), is(not(nullValue())));
        }
        verify(trainedModelProvider, atMost(2)).getTrainedModel(eq(model3), eq(true), any());

        // Load model 1, should invalidate 2
        for(int i = 0; i < 10; i++) {
<<<<<<< HEAD
            PlainActionFuture<Model> future1 = new PlainActionFuture<>();
            modelLoadingService.getModelForPipeline(model1, future1);
=======
            PlainActionFuture<Model<? extends InferenceConfig>> future1 = new PlainActionFuture<>();
            modelLoadingService.getModel(model1, future1);
>>>>>>> bafd1293
            assertThat(future1.get(), is(not(nullValue())));
        }
        verify(trainedModelProvider, atMost(3)).getTrainedModel(eq(model1), eq(true), any());

        // Load model 2, should invalidate 3
        for(int i = 0; i < 10; i++) {
<<<<<<< HEAD
            PlainActionFuture<Model> future2 = new PlainActionFuture<>();
            modelLoadingService.getModelForPipeline(model2, future2);
=======
            PlainActionFuture<Model<? extends InferenceConfig>> future2 = new PlainActionFuture<>();
            modelLoadingService.getModel(model2, future2);
>>>>>>> bafd1293
            assertThat(future2.get(), is(not(nullValue())));
        }
        verify(trainedModelProvider, atMost(3)).getTrainedModel(eq(model2), eq(true), any());


        // Test invalidate cache for model3
        // Now both model 1 and 2 should fit in cache without issues
        modelLoadingService.clusterChanged(ingestChangedEvent(model1, model2));
        for(int i = 0; i < 10; i++) {
            String model = modelIds[i%3];
<<<<<<< HEAD
            PlainActionFuture<Model> future = new PlainActionFuture<>();
            modelLoadingService.getModelForPipeline(model, future);
=======
            PlainActionFuture<Model<? extends InferenceConfig>> future = new PlainActionFuture<>();
            modelLoadingService.getModel(model, future);
>>>>>>> bafd1293
            assertThat(future.get(), is(not(nullValue())));
        }

        verify(trainedModelProvider, atMost(3)).getTrainedModel(eq(model1), eq(true), any());
        verify(trainedModelProvider, atMost(3)).getTrainedModel(eq(model2), eq(true), any());
        verify(trainedModelProvider, Mockito.atLeast(4)).getTrainedModel(eq(model3), eq(true), any());
        verify(trainedModelProvider, atMost(5)).getTrainedModel(eq(model3), eq(true), any());
    }


    public void testWhenCacheEnabledButNotIngestNode() throws Exception {
        String model1 = "test-uncached-not-ingest-model-1";
        withTrainedModel(model1, 1L);

        ModelLoadingService modelLoadingService = new ModelLoadingService(trainedModelProvider,
            auditor,
            threadPool,
            clusterService,
            NamedXContentRegistry.EMPTY,
            trainedModelStatsService,
            Settings.EMPTY,
            "test-node");

        modelLoadingService.clusterChanged(ingestChangedEvent(false, model1));

        for(int i = 0; i < 10; i++) {
<<<<<<< HEAD
            PlainActionFuture<Model> future = new PlainActionFuture<>();
            modelLoadingService.getModelForPipeline(model1, future);
=======
            PlainActionFuture<Model<? extends InferenceConfig>> future = new PlainActionFuture<>();
            modelLoadingService.getModel(model1, future);
>>>>>>> bafd1293
            assertThat(future.get(), is(not(nullValue())));
        }

        verify(trainedModelProvider, times(10)).getTrainedModel(eq(model1), eq(true), any());
        verify(trainedModelStatsService, never()).queueStats(any(InferenceStats.class));
    }

    public void testGetCachedMissingModel() throws Exception {
        String model = "test-load-cached-missing-model";
        withMissingModel(model);

        ModelLoadingService modelLoadingService =new ModelLoadingService(trainedModelProvider,
            auditor,
            threadPool,
            clusterService,
            NamedXContentRegistry.EMPTY,
            trainedModelStatsService,
            Settings.EMPTY,
            "test-node");
        modelLoadingService.clusterChanged(ingestChangedEvent(model));

<<<<<<< HEAD
        PlainActionFuture<Model> future = new PlainActionFuture<>();
        modelLoadingService.getModelForPipeline(model, future);
=======
        PlainActionFuture<Model<? extends InferenceConfig>> future = new PlainActionFuture<>();
        modelLoadingService.getModel(model, future);
>>>>>>> bafd1293

        try {
            future.get();
            fail("Should not have succeeded in loaded model");
        } catch (Exception ex) {
            assertThat(ex.getCause().getMessage(), equalTo(Messages.getMessage(Messages.INFERENCE_NOT_FOUND, model)));
        }

        verify(trainedModelProvider, atMost(2)).getTrainedModel(eq(model), eq(true), any());
        verify(trainedModelStatsService, never()).queueStats(any(InferenceStats.class));
    }

    public void testGetMissingModel() {
        String model = "test-load-missing-model";
        withMissingModel(model);

        ModelLoadingService modelLoadingService = new ModelLoadingService(trainedModelProvider,
            auditor,
            threadPool,
            clusterService,
            NamedXContentRegistry.EMPTY,
            trainedModelStatsService,
            Settings.EMPTY,
            "test-node");

<<<<<<< HEAD
        PlainActionFuture<Model> future = new PlainActionFuture<>();
        modelLoadingService.getModelForPipeline(model, future);
=======
        PlainActionFuture<Model<? extends InferenceConfig>> future = new PlainActionFuture<>();
        modelLoadingService.getModel(model, future);
>>>>>>> bafd1293
        try {
            future.get();
            fail("Should not have succeeded");
        } catch (Exception ex) {
            assertThat(ex.getCause().getMessage(), equalTo(Messages.getMessage(Messages.INFERENCE_NOT_FOUND, model)));
        }
    }

    public void testGetModelEagerly() throws Exception {
        String model = "test-get-model-eagerly";
        withTrainedModel(model, 1L);

        ModelLoadingService modelLoadingService = new ModelLoadingService(trainedModelProvider,
            auditor,
            threadPool,
            clusterService,
            NamedXContentRegistry.EMPTY,
            trainedModelStatsService,
            Settings.EMPTY,
            "test-node");

        for(int i = 0; i < 3; i++) {
<<<<<<< HEAD
            PlainActionFuture<Model> future = new PlainActionFuture<>();
            modelLoadingService.getModelForPipeline(model, future);
=======
            PlainActionFuture<Model<? extends InferenceConfig>> future = new PlainActionFuture<>();
            modelLoadingService.getModel(model, future);
>>>>>>> bafd1293
            assertThat(future.get(), is(not(nullValue())));
        }

        verify(trainedModelProvider, times(3)).getTrainedModel(eq(model), eq(true), any());
        verify(trainedModelStatsService, never()).queueStats(any(InferenceStats.class));
    }

    public void testGetModelAndCache() throws Exception {
        String model = "test-get-model-and-cache";
        withTrainedModel(model, 1L);

        ModelLoadingService modelLoadingService = new ModelLoadingService(trainedModelProvider,
                auditor,
                threadPool,
                clusterService,
                NamedXContentRegistry.EMPTY,
                Settings.EMPTY);

        for(int i = 0; i < 3; i++) {
            PlainActionFuture<Model> future = new PlainActionFuture<>();
            modelLoadingService.getModelAndCache(model, future);
            assertThat(future.get(), is(not(nullValue())));
        }

        // provider will be called once, subsequent responses come from the cache
        verify(trainedModelProvider, times(1)).getTrainedModel(eq(model), eq(true), any());
    }

    @SuppressWarnings("unchecked")
    private void withTrainedModel(String modelId, long size) throws IOException {
        TrainedModelDefinition definition = mock(TrainedModelDefinition.class);
        when(definition.ramBytesUsed()).thenReturn(size);
        TrainedModelConfig trainedModelConfig = mock(TrainedModelConfig.class);
        when(trainedModelConfig.getModelDefinition()).thenReturn(definition);
        when(trainedModelConfig.getModelId()).thenReturn(modelId);
        when(trainedModelConfig.getInferenceConfig()).thenReturn(ClassificationConfig.EMPTY_PARAMS);
        when(trainedModelConfig.getInput()).thenReturn(new TrainedModelInput(Arrays.asList("foo", "bar", "baz")));
        doAnswer(invocationOnMock -> {
            @SuppressWarnings("rawtypes")
            ActionListener listener = (ActionListener) invocationOnMock.getArguments()[2];
            listener.onResponse(trainedModelConfig);
            return null;
        }).when(trainedModelProvider).getTrainedModel(eq(modelId), eq(true), any());
        doAnswer(invocationOnMock -> trainedModelConfig).when(trainedModelConfig).ensureParsedDefinition(any());
    }

    private void withMissingModel(String modelId) {
        doAnswer(invocationOnMock -> {
            @SuppressWarnings("rawtypes")
            ActionListener listener = (ActionListener) invocationOnMock.getArguments()[2];
            listener.onFailure(new ResourceNotFoundException(
                Messages.getMessage(Messages.INFERENCE_NOT_FOUND, modelId)));
            return null;
        }).when(trainedModelProvider).getTrainedModel(eq(modelId), eq(true), any());
    }

    private static ClusterChangedEvent ingestChangedEvent(String... modelId) throws IOException {
        return ingestChangedEvent(true, modelId);
    }

    private static ClusterChangedEvent ingestChangedEvent(boolean isIngestNode, String... modelId) throws IOException {
        ClusterChangedEvent event = mock(ClusterChangedEvent.class);
        when(event.changedCustomMetadataSet()).thenReturn(Collections.singleton(IngestMetadata.TYPE));
        when(event.state()).thenReturn(buildClusterStateWithModelReferences(isIngestNode, modelId));
        return event;
    }

    private static ClusterState buildClusterStateWithModelReferences(boolean isIngestNode, String... modelId) throws IOException {
        Map<String, PipelineConfiguration> configurations = new HashMap<>(modelId.length);
        for (String id : modelId) {
            configurations.put("pipeline_with_model_" + id, newConfigurationWithInferenceProcessor(id));
        }
        IngestMetadata ingestMetadata = new IngestMetadata(configurations);

        return ClusterState.builder(new ClusterName("_name"))
            .metadata(Metadata.builder().putCustom(IngestMetadata.TYPE, ingestMetadata))
            .nodes(DiscoveryNodes.builder().add(
                new DiscoveryNode("node_name",
                    "node_id",
                    new TransportAddress(InetAddress.getLoopbackAddress(), 9300),
                    Collections.emptyMap(),
                    isIngestNode ? Collections.singleton(DiscoveryNodeRole.INGEST_ROLE) : Collections.emptySet(),
                    Version.CURRENT))
                .localNodeId("node_id")
                .build())
            .build();
    }

    private static PipelineConfiguration newConfigurationWithInferenceProcessor(String modelId) throws IOException {
        try(XContentBuilder xContentBuilder = XContentFactory.jsonBuilder().map(Collections.singletonMap("processors",
            Collections.singletonList(
                Collections.singletonMap(InferenceProcessor.TYPE,
                    Collections.singletonMap(InferenceProcessor.MODEL_ID,
                        modelId)))))) {
            return new PipelineConfiguration("pipeline_with_model_" + modelId, BytesReference.bytes(xContentBuilder), XContentType.JSON);
        }
    }
}<|MERGE_RESOLUTION|>--- conflicted
+++ resolved
@@ -122,13 +122,8 @@
         String[] modelIds = new String[]{model1, model2, model3};
         for(int i = 0; i < 10; i++) {
             String model = modelIds[i%3];
-<<<<<<< HEAD
-            PlainActionFuture<Model> future = new PlainActionFuture<>();
+            PlainActionFuture<Model<? extends InferenceConfig>> future = new PlainActionFuture<>();
             modelLoadingService.getModelForPipeline(model, future);
-=======
-            PlainActionFuture<Model<? extends InferenceConfig>> future = new PlainActionFuture<>();
-            modelLoadingService.getModel(model, future);
->>>>>>> bafd1293
             assertThat(future.get(), is(not(nullValue())));
         }
 
@@ -140,13 +135,8 @@
         modelLoadingService.clusterChanged(ingestChangedEvent(model1, model2));
         for(int i = 0; i < 10; i++) {
             String model = modelIds[i%3];
-<<<<<<< HEAD
-            PlainActionFuture<Model> future = new PlainActionFuture<>();
+            PlainActionFuture<Model<? extends InferenceConfig>> future = new PlainActionFuture<>();
             modelLoadingService.getModelForPipeline(model, future);
-=======
-            PlainActionFuture<Model<? extends InferenceConfig>> future = new PlainActionFuture<>();
-            modelLoadingService.getModel(model, future);
->>>>>>> bafd1293
             assertThat(future.get(), is(not(nullValue())));
         }
 
@@ -194,13 +184,8 @@
         for(int i = 0; i < 10; i++) {
             // Only reference models 1 and 2, so that cache is only invalidated once for model3 (after initial load)
             String model = modelIds[i%2];
-<<<<<<< HEAD
-            PlainActionFuture<Model> future = new PlainActionFuture<>();
+            PlainActionFuture<Model<? extends InferenceConfig>> future = new PlainActionFuture<>();
             modelLoadingService.getModelForPipeline(model, future);
-=======
-            PlainActionFuture<Model<? extends InferenceConfig>> future = new PlainActionFuture<>();
-            modelLoadingService.getModel(model, future);
->>>>>>> bafd1293
             assertThat(future.get(), is(not(nullValue())));
         }
 
@@ -229,39 +214,24 @@
 
         // Load model 3, should invalidate 1
         for(int i = 0; i < 10; i++) {
-<<<<<<< HEAD
-            PlainActionFuture<Model> future3 = new PlainActionFuture<>();
+            PlainActionFuture<Model<? extends InferenceConfig>> future3 = new PlainActionFuture<>();
             modelLoadingService.getModelForPipeline(model3, future3);
-=======
-            PlainActionFuture<Model<? extends InferenceConfig>> future3 = new PlainActionFuture<>();
-            modelLoadingService.getModel(model3, future3);
->>>>>>> bafd1293
             assertThat(future3.get(), is(not(nullValue())));
         }
         verify(trainedModelProvider, atMost(2)).getTrainedModel(eq(model3), eq(true), any());
 
         // Load model 1, should invalidate 2
         for(int i = 0; i < 10; i++) {
-<<<<<<< HEAD
-            PlainActionFuture<Model> future1 = new PlainActionFuture<>();
+            PlainActionFuture<Model<? extends InferenceConfig>> future1 = new PlainActionFuture<>();
             modelLoadingService.getModelForPipeline(model1, future1);
-=======
-            PlainActionFuture<Model<? extends InferenceConfig>> future1 = new PlainActionFuture<>();
-            modelLoadingService.getModel(model1, future1);
->>>>>>> bafd1293
             assertThat(future1.get(), is(not(nullValue())));
         }
         verify(trainedModelProvider, atMost(3)).getTrainedModel(eq(model1), eq(true), any());
 
         // Load model 2, should invalidate 3
         for(int i = 0; i < 10; i++) {
-<<<<<<< HEAD
-            PlainActionFuture<Model> future2 = new PlainActionFuture<>();
+            PlainActionFuture<Model<? extends InferenceConfig>> future2 = new PlainActionFuture<>();
             modelLoadingService.getModelForPipeline(model2, future2);
-=======
-            PlainActionFuture<Model<? extends InferenceConfig>> future2 = new PlainActionFuture<>();
-            modelLoadingService.getModel(model2, future2);
->>>>>>> bafd1293
             assertThat(future2.get(), is(not(nullValue())));
         }
         verify(trainedModelProvider, atMost(3)).getTrainedModel(eq(model2), eq(true), any());
@@ -272,13 +242,8 @@
         modelLoadingService.clusterChanged(ingestChangedEvent(model1, model2));
         for(int i = 0; i < 10; i++) {
             String model = modelIds[i%3];
-<<<<<<< HEAD
-            PlainActionFuture<Model> future = new PlainActionFuture<>();
+            PlainActionFuture<Model<? extends InferenceConfig>> future = new PlainActionFuture<>();
             modelLoadingService.getModelForPipeline(model, future);
-=======
-            PlainActionFuture<Model<? extends InferenceConfig>> future = new PlainActionFuture<>();
-            modelLoadingService.getModel(model, future);
->>>>>>> bafd1293
             assertThat(future.get(), is(not(nullValue())));
         }
 
@@ -305,13 +270,8 @@
         modelLoadingService.clusterChanged(ingestChangedEvent(false, model1));
 
         for(int i = 0; i < 10; i++) {
-<<<<<<< HEAD
-            PlainActionFuture<Model> future = new PlainActionFuture<>();
+            PlainActionFuture<Model<? extends InferenceConfig>> future = new PlainActionFuture<>();
             modelLoadingService.getModelForPipeline(model1, future);
-=======
-            PlainActionFuture<Model<? extends InferenceConfig>> future = new PlainActionFuture<>();
-            modelLoadingService.getModel(model1, future);
->>>>>>> bafd1293
             assertThat(future.get(), is(not(nullValue())));
         }
 
@@ -333,13 +293,8 @@
             "test-node");
         modelLoadingService.clusterChanged(ingestChangedEvent(model));
 
-<<<<<<< HEAD
-        PlainActionFuture<Model> future = new PlainActionFuture<>();
+        PlainActionFuture<Model<? extends InferenceConfig>> future = new PlainActionFuture<>();
         modelLoadingService.getModelForPipeline(model, future);
-=======
-        PlainActionFuture<Model<? extends InferenceConfig>> future = new PlainActionFuture<>();
-        modelLoadingService.getModel(model, future);
->>>>>>> bafd1293
 
         try {
             future.get();
@@ -365,13 +320,8 @@
             Settings.EMPTY,
             "test-node");
 
-<<<<<<< HEAD
-        PlainActionFuture<Model> future = new PlainActionFuture<>();
+        PlainActionFuture<Model<? extends InferenceConfig>> future = new PlainActionFuture<>();
         modelLoadingService.getModelForPipeline(model, future);
-=======
-        PlainActionFuture<Model<? extends InferenceConfig>> future = new PlainActionFuture<>();
-        modelLoadingService.getModel(model, future);
->>>>>>> bafd1293
         try {
             future.get();
             fail("Should not have succeeded");
@@ -394,13 +344,8 @@
             "test-node");
 
         for(int i = 0; i < 3; i++) {
-<<<<<<< HEAD
-            PlainActionFuture<Model> future = new PlainActionFuture<>();
+            PlainActionFuture<Model<? extends InferenceConfig>> future = new PlainActionFuture<>();
             modelLoadingService.getModelForPipeline(model, future);
-=======
-            PlainActionFuture<Model<? extends InferenceConfig>> future = new PlainActionFuture<>();
-            modelLoadingService.getModel(model, future);
->>>>>>> bafd1293
             assertThat(future.get(), is(not(nullValue())));
         }
 
@@ -417,7 +362,8 @@
                 threadPool,
                 clusterService,
                 NamedXContentRegistry.EMPTY,
-                Settings.EMPTY);
+                Settings.EMPTY,
+            "test-node");
 
         for(int i = 0; i < 3; i++) {
             PlainActionFuture<Model> future = new PlainActionFuture<>();
